--- conflicted
+++ resolved
@@ -53,12 +53,8 @@
 
 [features]
 # In release builds, don't compile debug logging code, to improve performance.
-<<<<<<< HEAD
-default = ["release_max_level_info", "progress-bar", "getblocktemplate-rpcs", "viz_gui"]
+default = ["release_max_level_info", "progress-bar"]
 viz_gui = []
-=======
-default = ["release_max_level_info", "progress-bar"]
->>>>>>> 89f82526
 
 # Default features for official ZF binary release builds
 default-release-binaries = ["default", "sentry"]
@@ -158,23 +154,14 @@
 tx_v6 = ["zebra-chain/tx_v6", "zebra-state/tx_v6", "zebra-consensus/tx_v6"]
 
 [dependencies]
-<<<<<<< HEAD
-zebra-chain = { path = "../zebra-chain", version = "1.0.0-beta.45" }
-zebra-consensus = { path = "../zebra-consensus", version = "1.0.0-beta.45" }
-zebra-network = { path = "../zebra-network", version = "1.0.0-beta.45" }
-zebra-node-services = { path = "../zebra-node-services", version = "1.0.0-beta.45", features = ["rpc-client"] }
-zebra-rpc = { path = "../zebra-rpc", version = "1.0.0-beta.45" }
-zebra-state = { path = "../zebra-state", version = "1.0.0-beta.45" }
-zebra-crosslink = { path = "../zebra-crosslink", version = "1.0.0-beta.45" }
-zebra-crosslink-chain = { path = "../zebra-crosslink-chain" }
-=======
 zebra-chain = { path = "../zebra-chain", version = "1.0.0-beta.46" }
 zebra-consensus = { path = "../zebra-consensus", version = "1.0.0-beta.46" }
 zebra-network = { path = "../zebra-network", version = "1.0.0-beta.46" }
 zebra-node-services = { path = "../zebra-node-services", version = "1.0.0-beta.46", features = ["rpc-client"] }
 zebra-rpc = { path = "../zebra-rpc", version = "1.0.0-beta.46" }
 zebra-state = { path = "../zebra-state", version = "1.0.0-beta.46" }
->>>>>>> 89f82526
+zebra-crosslink = { path = "../zebra-crosslink", version = "1.0.0-beta.46" }
+zebra-crosslink-chain = { path = "../zebra-crosslink-chain" }
 
 # Required for crates.io publishing, but it's only used in tests
 zebra-utils = { path = "../zebra-utils", version = "1.0.0-beta.46", optional = true }
