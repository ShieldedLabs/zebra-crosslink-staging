--- conflicted
+++ resolved
@@ -315,11 +315,7 @@
                             .call(zebra_consensus::Request::Commit(block))
                             .await;
 
-<<<<<<< HEAD
-                        let _chain_error = match block_verifier_router_response {
-=======
                         match block_verifier_router_response {
->>>>>>> f0f69e36
                             // Currently, this match arm returns `null` (Accepted) for blocks committed
                             // to any chain, but Accepted is only for blocks in the best chain.
                             //
