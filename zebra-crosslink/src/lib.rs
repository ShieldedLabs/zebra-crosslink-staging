--- conflicted
+++ resolved
@@ -79,6 +79,8 @@
 
     // channels
     final_change_tx: broadcast::Sender<BlockHash>,
+
+    bft_block_strings: Vec<String>,
 }
 
 /// The finality status of a block
@@ -295,27 +297,12 @@
     let call = internal_handle.call.clone();
     let config = internal_handle.config.clone();
 
-<<<<<<< HEAD
     let rt = tokio::runtime::Handle::current();
     let viz_tfl_handle = internal_handle.clone();
     tokio::task::spawn_blocking(move || { rt.block_on(viz::service_viz_requests(viz_tfl_handle)) });
 
-    /*
-        let mut rng = rand::rngs::StdRng::seed_from_u64(5);
-        let private_key = PrivateKey::generate(&mut rng);
-        let public_key = private_key.public_key();
-        let _address = Address::from_public_key(&public_key);
-        let _signing_provider = Ed25519Provider::new(private_key.clone());
-        let ctx = TestContext::new();
-
-        let initial_validator_set = ValidatorSet::new(vec![Validator::new(public_key, 1)]);
-        let genesis = Genesis {
-            validator_set: initial_validator_set.clone(),
-        };
-=======
     let initial_validator_set = {
         let mut array = Vec::new();
->>>>>>> 7fcf7f3a
 
         if config.node_0_ip_endpoint.is_some() {
             let mut rng = rand::rngs::StdRng::seed_from_u64(0);
@@ -642,6 +629,9 @@
                             "Consensus has decided on value"
                         );
 
+                        let mut internal = internal_handle.internal.lock().await;
+                        internal.bft_block_strings.insert(certificate.height.as_u64() as usize, format!("{:?}", prev_bft_values.get(&(certificate.height.as_u64(), certificate.round.as_i64())).unwrap().value));
+
                         // When that happens, we store the decided value in our store
                         // TODO: state.commit(certificate, extensions).await?;
                         current_bft_height = certificate.height.increment();
@@ -845,17 +835,10 @@
         let mut internal = internal_handle.internal.lock().await;
 
         if new_bc_final != current_bc_final {
-<<<<<<< HEAD
-            info!("final changed to {:?}", new_bc_final);
+//            info!("final changed to {:?}", new_bc_final);
             if let Some(new_final_height_hash) = new_bc_final {
                 let start_hash = if let Some(prev_height_hash) = current_bc_final {
                     prev_height_hash.1
-=======
-            //info!("final changed to {:?}", new_bc_final);
-            if let Some((_, new_final_hash)) = new_bc_final {
-                let start_hash = if let Some((_, prev_hash)) = current_bc_final {
-                    prev_hash
->>>>>>> 7fcf7f3a
                 } else {
                     new_final_height_hash.1
                 };
